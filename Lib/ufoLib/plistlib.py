from __future__ import absolute_import, unicode_literals
import sys
import re
from io import BytesIO
from datetime import datetime
from base64 import b64encode, b64decode
from numbers import Integral

try:
<<<<<<< HEAD
	from plistlib import (
		load as _readPlist, dump as _writePlist,
		loads as _readPlistFromString, dumps as _writePlistToString,
		PlistFormat)

	def readPlist(*args, **kwargs):
		return _readPlist(fmt=PlistFormat.FMT_XML, *args, **kwargs)

	def writePlist(*args, **kwargs):
		return _writePlist(fmt=PlistFormat.FMT_XML, *args, **kwargs)

	def readPlistFromString(*args, **kwargs):
		return _readPlistFromString(fmt=PlistFormat.FMT_XML, *args, **kwargs)

	def writePlistToString(*args, **kwargs):
		return _writePlistToString(fmt=PlistFormat.FMT_XML, *args, **kwargs)

	from plistlib import _PlistParser, _PlistWriter
	# Public API changed in Python 3.4
	if sys.version_info >= (3, 4):
		class PlistWriter(_PlistWriter):
=======
    from functools import singledispatch
except ImportError:
    try:
        from singledispatch import singledispatch
    except ImportError:
        singledispatch = None
>>>>>>> 1692d237

from ufoLib import etree

from fontTools.misc.py23 import (
    unicode,
    basestring,
    tounicode,
    tobytes,
    SimpleNamespace,
    range,
)

# On python3, by default we deserialize <data> elements as bytes, whereas on
# python2 we deserialize <data> elements as plistlib.Data objects, in order
# to distinguish them from the built-in str type (which is bytes on python2).
# Similarly, by default on python3 we serialize bytes as <data> elements;
# however, on python2 we serialize bytes as <string> elements (they must
# only contain ASCII characters in this case).
# You can pass use_builtin_types=[True|False] to load/dump etc. functions to
# enforce the same treatment of bytes across python 2 and 3.
# NOTE that unicode type always maps to <string> element, and plistlib.Data
# always maps to <data> element, regardless of use_builtin_types.
PY3 = sys.version_info[0] > 2
if PY3:
    USE_BUILTIN_TYPES = True
else:
    USE_BUILTIN_TYPES = False

# we use a custom XML declaration for backward compatibility with older
# ufoLib versions which would write it using double quotes.
# https://github.com/unified-font-object/ufoLib/issues/158
XML_DECLARATION = b"""<?xml version="1.0" encoding="UTF-8"?>"""

PLIST_DOCTYPE = (
    b'<!DOCTYPE plist PUBLIC "-//Apple//DTD PLIST 1.0//EN" '
    b'"http://www.apple.com/DTDs/PropertyList-1.0.dtd">'
)

# Date should conform to a subset of ISO 8601:
# YYYY '-' MM '-' DD 'T' HH ':' MM ':' SS 'Z'
_date_parser = re.compile(
    r"(?P<year>\d\d\d\d)"
    r"(?:-(?P<month>\d\d)"
    r"(?:-(?P<day>\d\d)"
    r"(?:T(?P<hour>\d\d)"
    r"(?::(?P<minute>\d\d)"
    r"(?::(?P<second>\d\d))"
    r"?)?)?)?)?Z",
    getattr(re, "ASCII", 0),  # py3-only
)


def _date_from_string(s):
    order = ("year", "month", "day", "hour", "minute", "second")
    gd = _date_parser.match(s).groupdict()
    lst = []
    for key in order:
        val = gd[key]
        if val is None:
            break
        lst.append(int(val))
    return datetime(*lst)


def _date_to_string(d):
    return "%04d-%02d-%02dT%02d:%02d:%02dZ" % (
        d.year,
        d.month,
        d.day,
        d.hour,
        d.minute,
        d.second,
    )


def _encode_base64(data, maxlinelength=76, indent_level=1):
    data = b64encode(data)
    if data and maxlinelength:
        # split into multiple lines right-justified to 'maxlinelength' chars
        indent = b"\n" + b"  " * indent_level
        max_length = max(16, maxlinelength - len(indent))
        chunks = []
        for i in range(0, len(data), max_length):
            chunks.append(indent)
            chunks.append(data[i : i + max_length])
        chunks.append(indent)
        data = b"".join(chunks)
    return data


class Data:
    """Wrapper for binary data returned in place of the built-in bytes type
    when loading property list data with use_builtin_types=False.
    """

    def __init__(self, data):
        if not isinstance(data, bytes):
            raise TypeError("Expected bytes, found %s" % type(data).__name__)
        self.data = data

    @classmethod
    def fromBase64(cls, data):
        return cls(b64decode(data))

    def asBase64(self, maxlinelength=76, indent_level=1):
        return _encode_base64(
            self.data, maxlinelength=maxlinelength, indent_level=indent_level
        )

    def __eq__(self, other):
        if isinstance(other, self.__class__):
            return self.data == other.data
        elif isinstance(other, bytes):
            return self.data == other
        else:
            return NotImplemented

    def __repr__(self):
        return "%s(%s)" % (self.__class__.__name__, repr(self.data))


class PlistTarget(object):
    """ Event handler using the ElementTree Target API that can be
    passed to a XMLParser to produce property list objects from XML.
    It is based on the CPython plistlib module's _PlistParser class,
    but does not use the expat parser.

    >>> from ufoLib import etree
    >>> parser = etree.XMLParser(target=PlistTarget())
    >>> result = etree.XML(
    ...     "<dict>"
    ...     "    <key>something</key>"
    ...     "    <string>blah</string>"
    ...     "</dict>",
    ...     parser=parser)
    >>> result == {"something": "blah"}
    True

    Links:
    https://github.com/python/cpython/blob/master/Lib/plistlib.py
    http://lxml.de/parsing.html#the-target-parser-interface
    """

    def __init__(self, use_builtin_types=None, dict_type=dict):
        self.stack = []
        self.current_key = None
        self.root = None
        if use_builtin_types is None:
            self._use_builtin_types = USE_BUILTIN_TYPES
        else:
            self._use_builtin_types = use_builtin_types
        self._dict_type = dict_type

    def start(self, tag, attrib):
        self._data = []
        handler = _TARGET_START_HANDLERS.get(tag)
        if handler is not None:
            handler(self)

    def end(self, tag):
        handler = _TARGET_END_HANDLERS.get(tag)
        if handler is not None:
            handler(self)

    def data(self, data):
        self._data.append(data)

    def close(self):
        return self.root

    # helpers

    def add_object(self, value):
        if self.current_key is not None:
            if not isinstance(self.stack[-1], type({})):
                raise ValueError("unexpected element: %r" % self.stack[-1])
            self.stack[-1][self.current_key] = value
            self.current_key = None
        elif not self.stack:
            # this is the root object
            self.root = value
        else:
            if not isinstance(self.stack[-1], type([])):
                raise ValueError("unexpected element: %r" % self.stack[-1])
            self.stack[-1].append(value)

    def get_data(self):
        data = "".join(self._data)
        self._data = []
        return data


# event handlers


def start_dict(self):
    d = self._dict_type()
    self.add_object(d)
    self.stack.append(d)


def end_dict(self):
    if self.current_key:
        raise ValueError("missing value for key '%s'" % self.current_key)
    self.stack.pop()


def end_key(self):
    if self.current_key or not isinstance(self.stack[-1], type({})):
        raise ValueError("unexpected key")
    self.current_key = self.get_data()


def start_array(self):
    a = []
    self.add_object(a)
    self.stack.append(a)


def end_array(self):
    self.stack.pop()


def end_true(self):
    self.add_object(True)


def end_false(self):
    self.add_object(False)


def end_integer(self):
    self.add_object(int(self.get_data()))


def end_real(self):
    self.add_object(float(self.get_data()))


def end_string(self):
    self.add_object(self.get_data())


def end_data(self):
    if self._use_builtin_types:
        self.add_object(b64decode(self.get_data()))
    else:
        self.add_object(Data.fromBase64(self.get_data()))


def end_date(self):
    self.add_object(_date_from_string(self.get_data()))


_TARGET_START_HANDLERS = {"dict": start_dict, "array": start_array}

_TARGET_END_HANDLERS = {
    "dict": end_dict,
    "array": end_array,
    "key": end_key,
    "true": end_true,
    "false": end_false,
    "integer": end_integer,
    "real": end_real,
    "string": end_string,
    "data": end_data,
    "date": end_date,
}


# functions to build element tree from plist data


def _string_element(value, ctx):
    el = etree.Element("string")
    el.text = value
    return el


def _bool_element(value, ctx):
    if value:
        return etree.Element("true")
    else:
        return etree.Element("false")


def _integer_element(value, ctx):
    if -1 << 63 <= value < 1 << 64:
        el = etree.Element("integer")
        el.text = "%d" % value
        return el
    else:
        raise OverflowError(value)


def _real_element(value, ctx):
    el = etree.Element("real")
    el.text = repr(value)
    return el


def _dict_element(d, ctx):
    el = etree.Element("dict")
    items = d.items()
    if ctx.sort_keys:
        items = sorted(items)
    ctx.indent_level += 1
    for key, value in items:
        if not isinstance(key, basestring):
            if ctx.skipkeys:
                continue
            raise TypeError("keys must be strings")
        k = etree.SubElement(el, "key")
        k.text = tounicode(key, "utf-8")
        el.append(_make_element(value, ctx))
    ctx.indent_level -= 1
    return el


def _array_element(array, ctx):
    el = etree.Element("array")
    if len(array) == 0:
        return el
    ctx.indent_level += 1
    for value in array:
        el.append(_make_element(value, ctx))
    ctx.indent_level -= 1
    return el


def _date_element(date, ctx):
    el = etree.Element("date")
    el.text = _date_to_string(date)
    return el


def _data_element(data, ctx):
    el = etree.Element("data")
    el.text = _encode_base64(
        data,
        maxlinelength=(76 if ctx.pretty_print else None),
        indent_level=ctx.indent_level,
    )
    return el


def _string_or_data_element(raw_bytes, ctx):
    if ctx.use_builtin_types:
        return _data_element(raw_bytes, ctx)
    else:
        try:
            string = raw_bytes.decode(encoding="ascii", errors="strict")
        except UnicodeDecodeError:
            raise ValueError(
                "invalid non-ASCII bytes; use unicode string instead: %r"
                % raw_bytes
            )
        return _string_element(string, ctx)


# if singledispatch is available, we use a generic '_make_element' function
# and register overloaded implementations that are run based on the type of
# the first argument

if singledispatch is not None:

    @singledispatch
    def _make_element(value, ctx):
        raise TypeError("unsupported type: %s" % type(value))

    _make_element.register(unicode)(_string_element)
    _make_element.register(bool)(_bool_element)
    _make_element.register(Integral)(_integer_element)
    _make_element.register(float)(_real_element)
    _make_element.register(dict)(_dict_element)
    _make_element.register(list)(_array_element)
    _make_element.register(tuple)(_array_element)
    _make_element.register(datetime)(_date_element)
    _make_element.register(bytes)(_string_or_data_element)
    _make_element.register(bytearray)(_data_element)
    _make_element.register(Data)(lambda v, ctx: _data_element(v.data, ctx))

else:
    # otherwise we use a long switch-like if statement

    def _make_element(value, ctx):
        if isinstance(value, unicode):
            return _string_element(value, ctx)
        elif isinstance(value, bool):
            return _bool_element(value, ctx)
        elif isinstance(value, Integral):
            return _integer_element(value, ctx)
        elif isinstance(value, float):
            return _real_element(value, ctx)
        elif isinstance(value, dict):
            return _dict_element(value, ctx)
        elif isinstance(value, (list, tuple)):
            return _array_element(value, ctx)
        elif isinstance(value, datetime):
            return _date_element(value, ctx)
        elif isinstance(value, bytes):
            return _string_or_data_element(value, ctx)
        elif isinstance(value, bytearray):
            return _data_element(value, ctx)
        elif isinstance(value, Data):
            return _data_element(value.data, ctx)


# Public functions to create element tree from plist-compatible python
# data structures and viceversa, for use when (de)serializing GLIF xml.


def totree(
    value,
    sort_keys=True,
    skipkeys=False,
    use_builtin_types=None,
    pretty_print=True,
    indent_level=1,
):
    if use_builtin_types is None:
        use_builtin_types = USE_BUILTIN_TYPES
    else:
        use_builtin_types = use_builtin_types
    context = SimpleNamespace(
        sort_keys=sort_keys,
        skipkeys=skipkeys,
        use_builtin_types=use_builtin_types,
        pretty_print=pretty_print,
        indent_level=indent_level,
    )
    return _make_element(value, context)


def fromtree(tree, use_builtin_types=None, dict_type=dict):
    target = PlistTarget(
        use_builtin_types=use_builtin_types, dict_type=dict_type
    )
    for action, element in etree.iterwalk(tree, events=("start", "end")):
        if action == "start":
            target.start(element.tag, element.attrib)
        elif action == "end":
            # if there are no children, parse the leaf's data
            if not len(element):
                # always pass str, not None
                target.data(element.text or "")
            target.end(element.tag)
    return target.close()


# python3 plistlib API


def load(fp, use_builtin_types=None, dict_type=dict):
    if not hasattr(fp, "read"):
        raise AttributeError(
            "'%s' object has no attribute 'read'" % type(fp).__name__
        )
    target = PlistTarget(
        use_builtin_types=use_builtin_types, dict_type=dict_type
    )
    parser = etree.XMLParser(target=target)
    result = etree.parse(fp, parser=parser)
    # lxml returns the target object directly, while ElementTree wraps
    # it as the root of an ElementTree object
    try:
        return result.getroot()
    except AttributeError:
        return result


def loads(value, use_builtin_types=None, dict_type=dict):
    fp = BytesIO(value)
    return load(fp, use_builtin_types=use_builtin_types, dict_type=dict_type)


def dump(
    value,
    fp,
    sort_keys=True,
    skipkeys=False,
    use_builtin_types=None,
    pretty_print=True,
):
    if not hasattr(fp, "write"):
        raise AttributeError(
            "'%s' object has no attribute 'write'" % type(fp).__name__
        )
    root = etree.Element("plist", version="1.0")
    el = totree(
        value,
        sort_keys=sort_keys,
        skipkeys=skipkeys,
        use_builtin_types=use_builtin_types,
        pretty_print=pretty_print,
    )
    root.append(el)
    tree = etree.ElementTree(root)
    # we write the doctype ourselves instead of using the 'doctype' argument
    # of 'write' method, becuse lxml will force adding a '\n' even when
    # pretty_print is False.
    if pretty_print:
        header = b"\n".join((XML_DECLARATION, PLIST_DOCTYPE, b""))
    else:
        header = XML_DECLARATION + PLIST_DOCTYPE
    fp.write(header)
    tree.write(
        fp, encoding="utf-8", pretty_print=pretty_print, xml_declaration=False
    )


def dumps(
    value,
    sort_keys=True,
    skipkeys=False,
    use_builtin_types=None,
    pretty_print=True,
):
    fp = BytesIO()
    dump(
        value,
        fp,
        sort_keys=sort_keys,
        skipkeys=skipkeys,
        use_builtin_types=use_builtin_types,
        pretty_print=pretty_print,
    )
    return fp.getvalue()


# The following functions were part of the old py2-like ufoLib.plistlib API.
# They are kept only for backward compatiblity.
from .utils import deprecated


@deprecated("Use 'load' instead")
def readPlist(path_or_file):
    did_open = False
    if isinstance(path_or_file, basestring):
        path_or_file = open(path_or_file, "rb")
        did_open = True
    try:
        return load(path_or_file, use_builtin_types=False)
    finally:
        if did_open:
            path_or_file.close()


@deprecated("Use 'dump' instead")
def writePlist(value, path_or_file):
    did_open = False
    if isinstance(path_or_file, basestring):
        path_or_file = open(path_or_file, "wb")
        did_open = True
    try:
        dump(value, path_or_file, use_builtin_types=False)
    finally:
        if did_open:
            path_or_file.close()


@deprecated("Use 'loads' instead")
def readPlistFromString(data):
    return loads(tobytes(data, encoding="utf-8"), use_builtin_types=False)


@deprecated("Use 'dumps' instead")
def writePlistToString(value):
    return dumps(value, use_builtin_types=False)<|MERGE_RESOLUTION|>--- conflicted
+++ resolved
@@ -7,36 +7,12 @@
 from numbers import Integral
 
 try:
-<<<<<<< HEAD
-	from plistlib import (
-		load as _readPlist, dump as _writePlist,
-		loads as _readPlistFromString, dumps as _writePlistToString,
-		PlistFormat)
-
-	def readPlist(*args, **kwargs):
-		return _readPlist(fmt=PlistFormat.FMT_XML, *args, **kwargs)
-
-	def writePlist(*args, **kwargs):
-		return _writePlist(fmt=PlistFormat.FMT_XML, *args, **kwargs)
-
-	def readPlistFromString(*args, **kwargs):
-		return _readPlistFromString(fmt=PlistFormat.FMT_XML, *args, **kwargs)
-
-	def writePlistToString(*args, **kwargs):
-		return _writePlistToString(fmt=PlistFormat.FMT_XML, *args, **kwargs)
-
-	from plistlib import _PlistParser, _PlistWriter
-	# Public API changed in Python 3.4
-	if sys.version_info >= (3, 4):
-		class PlistWriter(_PlistWriter):
-=======
     from functools import singledispatch
 except ImportError:
     try:
         from singledispatch import singledispatch
     except ImportError:
         singledispatch = None
->>>>>>> 1692d237
 
 from ufoLib import etree
 
